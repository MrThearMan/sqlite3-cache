ci:
    skip: [
        "poetry-lock",
    ]

repos:

-   repo: https://github.com/pre-commit/pre-commit-hooks
    rev: v5.0.0
    hooks:
    -   id: check-toml
    -   id: check-yaml
        args: [
          "--unsafe",
          ]
    -   id: check-json
    -   id: trailing-whitespace
        args: [
            "--markdown-linebreak-ext=md"
            ]

-   repo: https://github.com/astral-sh/ruff-pre-commit
<<<<<<< HEAD
    rev: v0.8.6
=======
    rev: v0.9.0
>>>>>>> 53597df0
    hooks:
    -   id: ruff
    -   id: ruff-format

-   repo: https://github.com/python-poetry/poetry
    rev: 2.0.0
    hooks:
    -   id: poetry-check
    -   id: poetry-lock<|MERGE_RESOLUTION|>--- conflicted
+++ resolved
@@ -20,11 +20,7 @@
             ]
 
 -   repo: https://github.com/astral-sh/ruff-pre-commit
-<<<<<<< HEAD
-    rev: v0.8.6
-=======
     rev: v0.9.0
->>>>>>> 53597df0
     hooks:
     -   id: ruff
     -   id: ruff-format
